#!/usr/bin/env python

from setuptools import setup, find_packages

setup(name='pydyn',
<<<<<<< HEAD
      version='1.0',
      author=('Fabien Benureau, Pierre Rouanet, Olivier Mangin, Matthieu Lapeyre, Haylee Fogg'),
=======
      version='0.9.1',
      author=', '.join(['Fabien Benureau', 'Pierre Rouanet', 'Matthieu Lapeyre',
              'Olivier Mangin', 'Haylee Fogg']
             ),
>>>>>>> f669975b
      author_email='fabien.benureau+inria@gmail.com',
      url='https://bitbucket.org/humm/pydyn-fork',
      description='Python Library for Robot Control',
      requires=['serial', 'pyftdi',
                'sphinx_rtd_theme' # for the doc
               ],
      packages = find_packages(),
     )<|MERGE_RESOLUTION|>--- conflicted
+++ resolved
@@ -3,15 +3,9 @@
 from setuptools import setup, find_packages
 
 setup(name='pydyn',
-<<<<<<< HEAD
-      version='1.0',
-      author=('Fabien Benureau, Pierre Rouanet, Olivier Mangin, Matthieu Lapeyre, Haylee Fogg'),
-=======
-      version='0.9.1',
+      version='0.9.3b1',
       author=', '.join(['Fabien Benureau', 'Pierre Rouanet', 'Matthieu Lapeyre',
-              'Olivier Mangin', 'Haylee Fogg']
-             ),
->>>>>>> f669975b
+              'Olivier Mangin', 'Haylee Fogg']),
       author_email='fabien.benureau+inria@gmail.com',
       url='https://bitbucket.org/humm/pydyn-fork',
       description='Python Library for Robot Control',
