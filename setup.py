#!/usr/bin/env python

from distutils.core import setup

<<<<<<< HEAD
setup(name='pypot',
      version='0.3.0',
      author='Haylee Fogg, Matthieu Lapeyre, Pierre Rouanet, Fabien Benureau',
      author_email='fabien.benureau+inria@gmail.com',
      url='https://bitbucket.org/humm/pypot-fork',
      description='Python Library for Dynamixel Motor Control',
=======
setup(name='pydyn',
      version='0.2.0',
      author=('Haylee Fogg, Olivier Mangin, Matthieu Lapeyre, Pierre Rouanet,'
              'Fabien Benureau'),
      author_email='fabien.benureau+inria@gmail.com',
      url='https://bitbucket.org/humm/pydyn-fork',
      description='Python Library for Robot Control',
>>>>>>> 7f4265ab
      requires=['serial'],
      packages = ['pydyn', 'pydyn.robot', 'pydyn.dynamixel'],
      )<|MERGE_RESOLUTION|>--- conflicted
+++ resolved
@@ -2,22 +2,12 @@
 
 from distutils.core import setup
 
-<<<<<<< HEAD
-setup(name='pypot',
-      version='0.3.0',
-      author='Haylee Fogg, Matthieu Lapeyre, Pierre Rouanet, Fabien Benureau',
-      author_email='fabien.benureau+inria@gmail.com',
-      url='https://bitbucket.org/humm/pypot-fork',
-      description='Python Library for Dynamixel Motor Control',
-=======
 setup(name='pydyn',
-      version='0.2.0',
-      author=('Haylee Fogg, Olivier Mangin, Matthieu Lapeyre, Pierre Rouanet,'
-              'Fabien Benureau'),
+      version='1.0',
+      author=('Fabien Benureau, Pierre Rouanet, Olivier Mangin, Matthieu Lapeyre, Haylee Fogg'),
       author_email='fabien.benureau+inria@gmail.com',
       url='https://bitbucket.org/humm/pydyn-fork',
       description='Python Library for Robot Control',
->>>>>>> 7f4265ab
       requires=['serial'],
       packages = ['pydyn', 'pydyn.robot', 'pydyn.dynamixel'],
       )