#!/usr/bin/env python

from distutils.core import setup
from pydyn import __version__ as VERSION

setup(name='pydyn',
<<<<<<< HEAD
      version='0.9.3b1',
      author=', '.join(['Fabien Benureau', 'Pierre Rouanet', 'Matthieu Lapeyre',
              'Olivier Mangin', 'Haylee Fogg']),
      author_email='fabien.benureau+inria@gmail.com',
      url='https://bitbucket.org/humm/pydyn-fork',
=======
      version=VERSION,
      author=', '.join(['Fabien Benureau', 'Olivier Mangin', 'Pierre Rouanet', 'Matthieu Lapeyre', 'Haylee Fogg']),
      author_email='fabien.benureau+pydyn@gmail.com',
      url='https://github.com/humm/pydyn.git',
>>>>>>> ea04cfdd
      description='Python Library for Robot Control',
      requires=['serial', 'pyftdi',
                'sphinx_rtd_theme' # for the doc
               ],
      packages = ['pydyn', 'pydyn.dynamixel',
                           'pydyn.ios',       'pydyn.ios.fakeio',
                                              'pydyn.ios.kinio',
                                              'pydyn.ios.serialio',
                                              'pydyn.ios.vrepio',
                            'pydyn.msets',
                            'pydyn.refs',],
      )<|MERGE_RESOLUTION|>--- conflicted
+++ resolved
@@ -4,18 +4,10 @@
 from pydyn import __version__ as VERSION
 
 setup(name='pydyn',
-<<<<<<< HEAD
-      version='0.9.3b1',
-      author=', '.join(['Fabien Benureau', 'Pierre Rouanet', 'Matthieu Lapeyre',
-              'Olivier Mangin', 'Haylee Fogg']),
-      author_email='fabien.benureau+inria@gmail.com',
-      url='https://bitbucket.org/humm/pydyn-fork',
-=======
       version=VERSION,
       author=', '.join(['Fabien Benureau', 'Olivier Mangin', 'Pierre Rouanet', 'Matthieu Lapeyre', 'Haylee Fogg']),
       author_email='fabien.benureau+pydyn@gmail.com',
       url='https://github.com/humm/pydyn.git',
->>>>>>> ea04cfdd
       description='Python Library for Robot Control',
       requires=['serial', 'pyftdi',
                 'sphinx_rtd_theme' # for the doc
